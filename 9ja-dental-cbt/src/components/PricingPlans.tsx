"use client";

import { useState } from "react";
import { useRouter } from "next/navigation";
export default function PricingPlans() {
  const [isAnnual, setIsAnnual] = useState(false);
  const router = useRouter();

  const toggleBilling = () => {
    setIsAnnual(!isAnnual);
  };

  const plans = [
    {
      name: "Demo",
      monthlyPrice: "₦0",
      annualPrice: "₦0",
      description: "Try core quizzes and basic tracking.",
      features: [
        "20 questions / specialty",
        "Core Specialties only (Conservative, Prosthodontics, and Maxillofacial Surgery)",
        "Basic quiz mode (timed practice)",
        "Basic progress tracking (scores, % correct)",
        "Demo-only leaderboard",
        "Community access (forums, peer Q&A)"
      ],
      badge: "Starter",
      icon: (
        <svg
          className="w-5 h-5 text-blue-500"
          fill="none"
          stroke="currentColor"
          viewBox="0 0 24 24"
          strokeWidth="2"
        >
          <path
            d="M20 7l-8-4-8 4m16 0l-8 4m8-4v10l-8 4m0-10L4 7m8 4v10M4 7v10l8 4"
            strokeLinecap="round"
            strokeLinejoin="round"
          />
        </svg>
      ),
      cta: "Start demo",
    },
    {
      name: "Basic",
      monthlyPrice: "₦3000",
      annualPrice: "₦2400",
      description: "Full question bank + exam-mode.",
      features: [
        "Full access to all questions (unlimited)",
        "All dental specialties includeds",
        "Full quiz mode (timed + customizable)",
        "Detailed performance dashboard",
        "Earn tokens with points system",
        "Global leaderboard access",
        "Community support with priority response",
      ],
      badge: "Most popular",
      icon: (
        <svg
          className="w-5 h-5 text-blue-500"
          fill="none"
          stroke="currentColor"
          viewBox="0 0 24 24"
          strokeWidth="2"
        >
          <path
            d="M13 10V3L4 14h7v7l9-11h-7z"
            strokeLinecap="round"
            strokeLinejoin="round"
          />
        </svg>
      ),
      cta: "Start 7‑day trial",
    },
    {
      name: "Advanced",
      monthlyPrice: "₦6000",
      annualPrice: "₦4800",
      description: "Study notes and AI insights",
      features: [
        "All basic features",
        "Study mode with explanations & notes",
        "AI insights (strengths, weaknesses, trends)",
        "Personalized revision recommendations",
        "Enhanced points system with bonus challenges",
        "Global leaderboard + premium-only tiers",
        "Early access to new features & updates",
        "Premium priority support",
      ],
      badge: "For study groups",
      icon: (
        <svg
          className="w-5 h-5 text-blue-500"
          fill="none"
          stroke="currentColor"
          viewBox="0 0 24 24"
          strokeWidth="2"
        >
          <path
            d="M13 10V3L4 14h7v7l9-11h-7z"
            strokeLinecap="round"
            strokeLinejoin="round"
          />
        </svg>
      ),
      cta: "Request demo",
    },
  ];

  return (
    <section id="pricing">
      <div className="bg-gray-50 dark:bg-neutral-950 min-h-screen antialiased flex items-center justify-center">
        <div className="w-full max-w-5xl px-4 py-12">
          {/* Pricing header section */}
          <div className="flex flex-col items-center text-center mb-12">
            <h1 className="mb-6 text-4xl font-bold tracking-tight text-gray-900 dark:text-white">
              Dental Specialty Quiz —
              <span className="text-blue-600 dark:text-blue-400"> Plans</span>
            </h1>
            <p className="mb-8 max-w-2xl text-lg text-gray-600 dark:text-gray-300">
              Prep smarter. Pass confidently. Pick a plan that fits your stage.
            </p>

            {/* Billing toggle */}
            <div className="flex items-center justify-center mb-10 space-x-3">
              <span className="text-sm font-medium text-gray-700 dark:text-gray-300">
                Monthly
              </span>
              <button
                onClick={toggleBilling}
                className="relative inline-flex h-6 w-11 flex-shrink-0 cursor-pointer rounded-full border-2 border-transparent bg-gray-200 dark:bg-gray-700 transition-colors duration-200 ease-in-out focus:outline-none focus:ring-2 focus:ring-blue-500 focus:ring-offset-2"
                role="switch"
                type="button"
                aria-checked={isAnnual}
              >
                <span
                  className={`${
                    isAnnual ? "translate-x-5" : "translate-x-0"
                  } pointer-events-none relative inline-block h-5 w-5 transform rounded-full bg-white dark:bg-gray-900 shadow ring-0 transition duration-200 ease-in-out`}
                >
                  <span className="absolute inset-0 flex h-full w-full items-center justify-center transition-opacity opacity-0 duration-100 ease-out">
                    <svg
                      className="h-3 w-3 text-gray-400"
                      fill="none"
                      viewBox="0 0 12 12"
                    >
                      <path
                        d="M3.707 5.293a1 1 0 00-1.414 1.414l1.414-1.414zM5 8l-.707.707a1 1 0 001.414 0L5 8zm4.707-3.293a1 1 0 00-1.414-1.414l1.414 1.414zm-7.414 2l2 2 1.414-1.414-2-2-1.414 1.414zm3.414 2l4-4-1.414-1.414-4 4 1.414 1.414z"
                        fill="currentColor"
                      ></path>
                    </svg>
                  </span>
                </span>
              </button>
              <span className="text-sm font-medium text-gray-700 dark:text-gray-300">
                Annual{" "}
                <span className="text-green-500 text-xs ml-1">Save 20%</span>
              </span>
            </div>
          </div>

          {/* Pricing cards */}
          <div className="grid grid-cols-1 md:grid-cols-3 gap-8 justify-center">
            {plans.map((plan, index) => (
              <div
                key={index}
                className="group relative p-6 rounded-2xl overflow-hidden transition-all duration-300 border border-gray-100/80 dark:border-white/10 bg-white dark:bg-black hover:shadow-2xl will-change-transform shadow dark:shadow-lg mx-auto md:max-w-[360px] min-h-[520px]"
              >
                <div className="relative flex flex-col space-y-6 h-full justify-between">
                  <div>
                    <div className="flex items-center justify-between">
                      <div className="w-12 h-12 rounded-xl flex items-center justify-center bg-blue-100 dark:bg-blue-900/30 group-hover:bg-gradient-to-br from-blue-100 to-blue-200 dark:from-blue-900/40 dark:to-blue-800/40 transition-all duration-300">
                        {plan.icon}
                      </div>
                      <span className="text-xs font-semibold px-3 py-1 rounded-full bg-blue-100 dark:bg-blue-900/30 text-blue-700 dark:text-blue-300 transition-colors duration-300 group-hover:bg-blue-200 dark:group-hover:bg-blue-800/40">
                        {plan.badge}
                      </span>
                    </div>

                    <h3 className="font-bold text-gray-900 dark:text-white tracking-tight text-2xl mt-2">
                      {plan.name}
                    </h3>

                    <div className="flex items-baseline">
                      <span
                        className={`${
                          isAnnual ? "hidden" : ""
                        } text-5xl font-bold text-gray-900 dark:text-white`}
                      >
                        {plan.monthlyPrice}
                      </span>
                      <span
                        className={`${
                          isAnnual ? "" : "hidden"
                        } text-5xl font-bold text-gray-900 dark:text-white`}
                      >
                        {plan.annualPrice}
                      </span>
                      <span className="ml-2 text-gray-600 dark:text-gray-400">
                        /month
                      </span>
                    </div>

                    <p className="text-gray-600 dark:text-gray-300 leading-relaxed">
                      {plan.description}
                    </p>

                    <ul className="space-y-4 mt-3">
                      {plan.features.map((feature, featureIndex) => (
                        <li
                          key={featureIndex}
                          className="flex items-center text-gray-700 dark:text-gray-300"
                        >
                          <svg
                            className="w-5 h-5 mr-3 text-green-500"
                            fill="none"
                            stroke="currentColor"
                            viewBox="0 0 24 24"
                            strokeWidth="2"
                          >
                            <path
                              d="M5 13l4 4L19 7"
                              strokeLinecap="round"
                              strokeLinejoin="round"
                            />
                          </svg>
                          <span>{feature}</span>
                        </li>
                      ))}
                    </ul>
                  </div>

<<<<<<< HEAD
                {plan.name === "Advanced" ? (
                  <button
                    type="button"
                    disabled
                    className="mt-4 w-full inline-flex items-center justify-center px-6 py-3 rounded-xl font-semibold bg-green-300 hover:bg-amber-300 text-black transition-colors duration-300"
                  >
                    Coming soon
                  </button>
                ) : (
                  <button
                    type="button"
                    onClick={() =>
                      router.push(
                        `/signup?plan=${encodeURIComponent(
                          plan.name.toLowerCase()
                        )}`
                      )
                    }
                    className="mt-4 w-full inline-flex items-center justify-center px-6 py-3 rounded-xl font-semibold bg-[#3ab286] hover:bg-amber-300 text-black transition-colors duration-300"
                  >
                    {plan.cta}
                  </button>
                )}
=======
                  {plan.name === "Clinic" ? (
                    <button
                      type="button"
                      disabled
                      className="mt-4 w-full inline-flex items-center justify-center px-6 py-3 rounded-xl font-semibold bg-green-300 hover:bg-amber-300 text-black transition-colors duration-300"
                    >
                      Coming soon
                    </button>
                  ) : (
                    <button
                      type="button"
                      onClick={() =>
                        router.push(
                          `/signup?plan=${encodeURIComponent(
                            plan.name.toLowerCase()
                          )}`
                        )
                      }
                      className="mt-4 w-full inline-flex items-center justify-center px-6 py-3 rounded-xl font-semibold bg-green-300 hover:bg-amber-300 text-black transition-colors duration-300"
                    >
                      {plan.cta}
                    </button>
                  )}
                </div>
                <div className="absolute inset-0 -z-10 rounded-2xl p-px bg-gradient-to-br from-transparent via-blue-100/40 to-transparent dark:via-blue-800/20 opacity-0 group-hover:opacity-100 transition-opacity duration-300"></div>
>>>>>>> 01cd7ed1
              </div>
            ))}
          </div>
        </div>
      </div>
    </section>
  );
}<|MERGE_RESOLUTION|>--- conflicted
+++ resolved
@@ -232,7 +232,6 @@
                     </ul>
                   </div>
 
-<<<<<<< HEAD
                 {plan.name === "Advanced" ? (
                   <button
                     type="button"
@@ -256,38 +255,12 @@
                     {plan.cta}
                   </button>
                 )}
-=======
-                  {plan.name === "Clinic" ? (
-                    <button
-                      type="button"
-                      disabled
-                      className="mt-4 w-full inline-flex items-center justify-center px-6 py-3 rounded-xl font-semibold bg-green-300 hover:bg-amber-300 text-black transition-colors duration-300"
-                    >
-                      Coming soon
-                    </button>
-                  ) : (
-                    <button
-                      type="button"
-                      onClick={() =>
-                        router.push(
-                          `/signup?plan=${encodeURIComponent(
-                            plan.name.toLowerCase()
-                          )}`
-                        )
-                      }
-                      className="mt-4 w-full inline-flex items-center justify-center px-6 py-3 rounded-xl font-semibold bg-green-300 hover:bg-amber-300 text-black transition-colors duration-300"
-                    >
-                      {plan.cta}
-                    </button>
-                  )}
-                </div>
-                <div className="absolute inset-0 -z-10 rounded-2xl p-px bg-gradient-to-br from-transparent via-blue-100/40 to-transparent dark:via-blue-800/20 opacity-0 group-hover:opacity-100 transition-opacity duration-300"></div>
->>>>>>> 01cd7ed1
               </div>
-            ))}
-          </div>
+              <div className="absolute inset-0 -z-10 rounded-2xl p-px bg-gradient-to-br from-transparent via-blue-100/40 to-transparent dark:via-blue-800/20 opacity-0 group-hover:opacity-100 transition-opacity duration-300"></div>
+            </div>
+          ))}
         </div>
       </div>
-    </section>
+    </div>
   );
 }